#include <sframe/sframe.h>

#include "crypto.h"
#include "header.h"

namespace sframe {

///
/// Errors
///

unsupported_ciphersuite_error::unsupported_ciphersuite_error()
  : std::runtime_error("Unsupported ciphersuite")
{
}

authentication_error::authentication_error()
  : std::runtime_error("AEAD authentication failure")
{
}

///
/// KeyRecord
///

<<<<<<< HEAD
=======
ContextBase::ContextBase(CipherSuite suite_in)
  : suite(suite_in)
{
}

ContextBase::~ContextBase() = default;

void
ContextBase::add_key(KeyID key_id, KeyUsage usage, input_bytes base_key)
{
  keys.emplace(key_id,
               KeyAndSalt::from_base_key(suite, key_id, usage, base_key));
}

static owned_bytes<KeyAndSalt::max_salt_size>
form_nonce(Counter ctr, input_bytes salt)
{
  auto nonce = owned_bytes<KeyAndSalt::max_salt_size>(salt);
  for (size_t i = 0; i < sizeof(ctr); i++) {
    nonce[nonce.size() - i - 1] ^= uint8_t(ctr >> (8 * i));
  }

  return nonce;
}

static owned_bytes<ContextBase::max_aad_size>
form_aad(const Header& header, input_bytes metadata)
{
  auto aad = owned_bytes<ContextBase::max_aad_size>(0);
  aad.append(header.encoded());
  aad.append(metadata);
  return aad;
}

output_bytes
ContextBase::protect(const Header& header,
                     output_bytes ciphertext,
                     input_bytes plaintext,
                     input_bytes metadata)
{
  if (ciphertext.size() < plaintext.size() + cipher_overhead(suite)) {
    throw buffer_too_small_error("Ciphertext too small for cipher overhead");
  }

  const auto& key_and_salt = keys.at(header.key_id);
  if (key_and_salt.usage != KeyUsage::protect) {
    throw invalid_key_usage_error("Decrypt-only key used for encryption");
  }

  const auto aad = form_aad(header, metadata);
  const auto nonce = form_nonce(header.counter, key_and_salt.salt);
  return seal(suite, key_and_salt.key, nonce, ciphertext, aad, plaintext);
}

output_bytes
ContextBase::unprotect(const Header& header,
                       output_bytes plaintext,
                       input_bytes ciphertext,
                       input_bytes metadata)
{
  if (ciphertext.size() < cipher_overhead(suite)) {
    throw buffer_too_small_error("Ciphertext too small for cipher overhead");
  }

  if (plaintext.size() < ciphertext.size() - cipher_overhead(suite)) {
    throw buffer_too_small_error("Plaintext too small for decrypted value");
  }

  const auto& key_and_salt = keys.at(header.key_id);
  if (key_and_salt.usage != KeyUsage::unprotect) {
    throw invalid_key_usage_error("Encrypt-only key used for decryption");
  }

  const auto aad = form_aad(header, metadata);
  const auto nonce = form_nonce(header.counter, key_and_salt.salt);
  return open(suite, key_and_salt.key, nonce, plaintext, aad, ciphertext);
}

>>>>>>> cd5fc9e7
static auto
from_ascii(const char* str, size_t len)
{
  const auto ptr = reinterpret_cast<const uint8_t*>(str);
  return input_bytes(ptr, len);
}

static const auto base_label = from_ascii("SFrame 1.0 Secret ", 18);
static const auto key_label = from_ascii("key ", 4);
static const auto salt_label = from_ascii("salt ", 5);

static owned_bytes<32>
sframe_key_label(CipherSuite suite, KeyID key_id)
{
  auto label = owned_bytes<32>(base_label);
  label.append(key_label);
  label.resize(32);

  auto label_data = output_bytes(label);
  encode_uint(key_id, label_data.subspan(22).first(8));
  encode_uint(static_cast<uint64_t>(suite), label_data.subspan(30));

  return label;
}

static owned_bytes<33>
sframe_salt_label(CipherSuite suite, KeyID key_id)
{
  auto label = owned_bytes<33>(base_label);
  label.append(salt_label);
  label.resize(33);

  auto label_data = output_bytes(label);
  encode_uint(key_id, label_data.last(10).first(8));
  encode_uint(static_cast<uint64_t>(suite), label_data.last(2));

  return label;
}

<<<<<<< HEAD
KeyRecord
KeyRecord::from_base_key(CipherSuite suite, KeyID key_id, input_bytes base_key)
=======
KeyAndSalt
KeyAndSalt::from_base_key(CipherSuite suite,
                          KeyID key_id,
                          KeyUsage usage,
                          input_bytes base_key)
>>>>>>> cd5fc9e7
{
  auto key_size = cipher_key_size(suite);
  auto nonce_size = cipher_nonce_size(suite);

  const auto empty_byte_string = owned_bytes<0>();
  const auto key_label = sframe_key_label(suite, key_id);
  const auto salt_label = sframe_salt_label(suite, key_id);

  auto secret = hkdf_extract(suite, empty_byte_string, base_key);
  auto key = hkdf_expand(suite, secret, key_label, key_size);
  auto salt = hkdf_expand(suite, secret, salt_label, nonce_size);

<<<<<<< HEAD
  return KeyRecord{ key, salt, 0 };
=======
  return KeyAndSalt{ key, salt, usage, 0 };
>>>>>>> cd5fc9e7
}

///
/// Context
///

Context::Context(CipherSuite suite_in)
  : suite(suite_in)
{
}

Context::~Context() = default;

void
Context::add_key(KeyID key_id, KeyUsage usage, input_bytes base_key)
{
<<<<<<< HEAD
  keys.emplace(key_id, KeyRecord::from_base_key(suite, key_id, base_key));
}

static owned_bytes<KeyRecord::max_salt_size>
form_nonce(Counter ctr, input_bytes salt)
{
  auto nonce = owned_bytes<KeyRecord::max_salt_size>(salt);
  for (size_t i = 0; i < sizeof(ctr); i++) {
    nonce[nonce.size() - i - 1] ^= uint8_t(ctr >> (8 * i));
  }

  return nonce;
}

static constexpr auto max_aad_size =
  Header::max_size + Context::max_metadata_size;

static owned_bytes<max_aad_size>
form_aad(const Header& header, input_bytes metadata)
{
  if (metadata.size() > Context::max_metadata_size) {
    throw buffer_too_small_error("Metadata too large");
  }

  auto aad = owned_bytes<max_aad_size>(0);
  aad.append(header.encoded());
  aad.append(metadata);
  return aad;
=======
  ContextBase::add_key(key_id, usage, base_key);
  counters.emplace(key_id, 0);
>>>>>>> cd5fc9e7
}

output_bytes
Context::protect(KeyID key_id,
                 output_bytes ciphertext,
                 input_bytes plaintext,
                 input_bytes metadata)
{
  auto& key_record = keys.at(key_id);
  const auto counter = key_record.counter;
  key_record.counter += 1;

  const auto header = Header{ key_id, counter };
  const auto header_data = header.encoded();
  if (ciphertext.size() < header_data.size()) {
    throw buffer_too_small_error("Ciphertext too small for SFrame header");
  }

  std::copy(header_data.begin(), header_data.end(), ciphertext.begin());
  auto inner_ciphertext = ciphertext.subspan(header_data.size());
  auto final_ciphertext =
    Context::protect_inner(header, inner_ciphertext, plaintext, metadata);
  return ciphertext.first(header_data.size() + final_ciphertext.size());
}

output_bytes
Context::unprotect(output_bytes plaintext,
                   input_bytes ciphertext,
                   input_bytes metadata)
{
  const auto header = Header::parse(ciphertext);
  const auto inner_ciphertext = ciphertext.subspan(header.size());
  return Context::unprotect_inner(
    header, plaintext, inner_ciphertext, metadata);
}

output_bytes
Context::protect_inner(const Header& header,
                       output_bytes ciphertext,
                       input_bytes plaintext,
                       input_bytes metadata)
{
  if (ciphertext.size() < plaintext.size() + cipher_overhead(suite)) {
    throw buffer_too_small_error("Ciphertext too small for cipher overhead");
  }

  const auto& key_and_salt = keys.at(header.key_id);

  const auto aad = form_aad(header, metadata);
  const auto nonce = form_nonce(header.counter, key_and_salt.salt);
  return seal(suite, key_and_salt.key, nonce, ciphertext, aad, plaintext);
}

output_bytes
Context::unprotect_inner(const Header& header,
                         output_bytes plaintext,
                         input_bytes ciphertext,
                         input_bytes metadata)
{
  if (ciphertext.size() < cipher_overhead(suite)) {
    throw buffer_too_small_error("Ciphertext too small for cipher overhead");
  }

  if (plaintext.size() < ciphertext.size() - cipher_overhead(suite)) {
    throw buffer_too_small_error("Plaintext too small for decrypted value");
  }

  const auto& key_and_salt = keys.at(header.key_id);

  const auto aad = form_aad(header, metadata);
  const auto nonce = form_nonce(header.counter, key_and_salt.salt);
  return open(suite, key_and_salt.key, nonce, plaintext, aad, ciphertext);
}

///
/// MLSContext
///

MLSContext::MLSContext(CipherSuite suite_in, size_t epoch_bits_in)
  : Context(suite_in)
  , epoch_bits(epoch_bits_in)
  , epoch_mask((size_t(1) << epoch_bits_in) - 1)
{
  epoch_cache.resize(1 << epoch_bits_in);
}

void
MLSContext::add_epoch(EpochID epoch_id, input_bytes sframe_epoch_secret)
{
  add_epoch(epoch_id, sframe_epoch_secret, 0);
}

void
MLSContext::add_epoch(EpochID epoch_id,
                      input_bytes sframe_epoch_secret,
                      size_t sender_bits)
{
  auto epoch_index = epoch_id & epoch_mask;
  auto& epoch = epoch_cache[epoch_index];

  if (epoch) {
    purge_epoch(epoch->full_epoch);
  }

  epoch.emplace(epoch_id, sframe_epoch_secret, epoch_bits, sender_bits);
}

void
MLSContext::purge_before(EpochID keeper)
{
  for (auto& ptr : epoch_cache) {
    if (ptr && ptr->full_epoch < keeper) {
      purge_epoch(ptr->full_epoch);
      ptr.reset();
    }
  }
}

output_bytes
MLSContext::protect(EpochID epoch_id,
                    SenderID sender_id,
                    output_bytes ciphertext,
                    input_bytes plaintext,
                    input_bytes metadata)
{
  return protect(epoch_id, sender_id, 0, ciphertext, plaintext, metadata);
}

output_bytes
MLSContext::protect(EpochID epoch_id,
                    SenderID sender_id,
                    ContextID context_id,
                    output_bytes ciphertext,
                    input_bytes plaintext,
                    input_bytes metadata)
{
  auto key_id = form_key_id(epoch_id, sender_id, context_id);
  ensure_key(key_id, KeyUsage::protect);
  return Context::protect(key_id, ciphertext, plaintext, metadata);
}

output_bytes
MLSContext::unprotect(output_bytes plaintext,
                      input_bytes ciphertext,
                      input_bytes metadata)
{
  const auto header = Header::parse(ciphertext);
  const auto inner_ciphertext = ciphertext.subspan(header.size());

<<<<<<< HEAD
  ensure_key(header.key_id);
  return Context::unprotect_inner(
    header, plaintext, inner_ciphertext, metadata);
=======
  ensure_key(header.key_id, KeyUsage::unprotect);
  return ContextBase::unprotect(header, plaintext, inner_ciphertext, metadata);
>>>>>>> cd5fc9e7
}

MLSContext::EpochKeys::EpochKeys(MLSContext::EpochID full_epoch_in,
                                 input_bytes sframe_epoch_secret_in,
                                 size_t epoch_bits,
                                 size_t sender_bits_in)
  : full_epoch(full_epoch_in)
  , sframe_epoch_secret(sframe_epoch_secret_in)
  , sender_bits(sender_bits_in)
{
  static constexpr uint64_t one = 1;
  static constexpr size_t key_id_bits = 64;

  if (sender_bits > key_id_bits - epoch_bits) {
    throw invalid_parameter_error("Sender ID field too large");
  }

  // XXX(RLB) We use 0 as a signifier that the sender takes the rest of the key
  // ID, and context IDs are not allowed.  This would be more explicit if we
  // used std::optional, but would require more modern C++.
  if (sender_bits == 0) {
    sender_bits = key_id_bits - epoch_bits;
  }

  context_bits = key_id_bits - sender_bits - epoch_bits;
  max_sender_id = (one << (sender_bits + 1)) - 1;
  max_context_id = (one << (context_bits + 1)) - 1;
}

owned_bytes<MLSContext::EpochKeys::max_secret_size>
MLSContext::EpochKeys::base_key(CipherSuite ciphersuite,
                                SenderID sender_id) const
{
  const auto hash_size = cipher_digest_size(ciphersuite);
  auto enc_sender_id = owned_bytes<8>();
  encode_uint(sender_id, enc_sender_id);

  return hkdf_expand(
    ciphersuite, sframe_epoch_secret, enc_sender_id, hash_size);
}

void
MLSContext::purge_epoch(EpochID epoch_id)
{
  const auto drop_bits = epoch_id & epoch_bits;

  keys.erase_if_key(
    [&](const auto& epoch) { return (epoch & epoch_bits) == drop_bits; });
}

KeyID
MLSContext::form_key_id(EpochID epoch_id,
                        SenderID sender_id,
                        ContextID context_id) const
{
  auto epoch_index = epoch_id & epoch_mask;
  auto& epoch = epoch_cache[epoch_index];
  if (!epoch) {
    throw invalid_parameter_error(
      "Unknown epoch. epoch_index: " + std::to_string(epoch_index) +
      ", sender_id:" + std::to_string(sender_id));
  }

  if (sender_id > epoch->max_sender_id) {
    throw invalid_parameter_error("Sender ID overflow");
  }

  if (context_id > epoch->max_context_id) {
    throw invalid_parameter_error("Context ID overflow");
  }

  auto sender_part = uint64_t(sender_id) << epoch_bits;
  auto context_part = uint64_t(0);
  if (epoch->context_bits > 0) {
    context_part = uint64_t(context_id) << (epoch_bits + epoch->sender_bits);
  }

  return KeyID(context_part | sender_part | epoch_index);
}

void
MLSContext::ensure_key(KeyID key_id, KeyUsage usage)
{
  // If the required key already exists, we are done
  const auto epoch_index = key_id & epoch_mask;
  auto& epoch = epoch_cache[epoch_index];
  if (!epoch) {
    throw invalid_parameter_error("Unknown epoch: " +
                                  std::to_string(epoch_index));
  }

  if (keys.contains(key_id)) {
    return;
  }

  // Otherwise, derive a key and implant it
  const auto sender_id = key_id >> epoch_bits;
  Context::add_key(key_id, usage, epoch->base_key(suite, sender_id));
  return;
}

} // namespace sframe<|MERGE_RESOLUTION|>--- conflicted
+++ resolved
@@ -23,87 +23,6 @@
 /// KeyRecord
 ///
 
-<<<<<<< HEAD
-=======
-ContextBase::ContextBase(CipherSuite suite_in)
-  : suite(suite_in)
-{
-}
-
-ContextBase::~ContextBase() = default;
-
-void
-ContextBase::add_key(KeyID key_id, KeyUsage usage, input_bytes base_key)
-{
-  keys.emplace(key_id,
-               KeyAndSalt::from_base_key(suite, key_id, usage, base_key));
-}
-
-static owned_bytes<KeyAndSalt::max_salt_size>
-form_nonce(Counter ctr, input_bytes salt)
-{
-  auto nonce = owned_bytes<KeyAndSalt::max_salt_size>(salt);
-  for (size_t i = 0; i < sizeof(ctr); i++) {
-    nonce[nonce.size() - i - 1] ^= uint8_t(ctr >> (8 * i));
-  }
-
-  return nonce;
-}
-
-static owned_bytes<ContextBase::max_aad_size>
-form_aad(const Header& header, input_bytes metadata)
-{
-  auto aad = owned_bytes<ContextBase::max_aad_size>(0);
-  aad.append(header.encoded());
-  aad.append(metadata);
-  return aad;
-}
-
-output_bytes
-ContextBase::protect(const Header& header,
-                     output_bytes ciphertext,
-                     input_bytes plaintext,
-                     input_bytes metadata)
-{
-  if (ciphertext.size() < plaintext.size() + cipher_overhead(suite)) {
-    throw buffer_too_small_error("Ciphertext too small for cipher overhead");
-  }
-
-  const auto& key_and_salt = keys.at(header.key_id);
-  if (key_and_salt.usage != KeyUsage::protect) {
-    throw invalid_key_usage_error("Decrypt-only key used for encryption");
-  }
-
-  const auto aad = form_aad(header, metadata);
-  const auto nonce = form_nonce(header.counter, key_and_salt.salt);
-  return seal(suite, key_and_salt.key, nonce, ciphertext, aad, plaintext);
-}
-
-output_bytes
-ContextBase::unprotect(const Header& header,
-                       output_bytes plaintext,
-                       input_bytes ciphertext,
-                       input_bytes metadata)
-{
-  if (ciphertext.size() < cipher_overhead(suite)) {
-    throw buffer_too_small_error("Ciphertext too small for cipher overhead");
-  }
-
-  if (plaintext.size() < ciphertext.size() - cipher_overhead(suite)) {
-    throw buffer_too_small_error("Plaintext too small for decrypted value");
-  }
-
-  const auto& key_and_salt = keys.at(header.key_id);
-  if (key_and_salt.usage != KeyUsage::unprotect) {
-    throw invalid_key_usage_error("Encrypt-only key used for decryption");
-  }
-
-  const auto aad = form_aad(header, metadata);
-  const auto nonce = form_nonce(header.counter, key_and_salt.salt);
-  return open(suite, key_and_salt.key, nonce, plaintext, aad, ciphertext);
-}
-
->>>>>>> cd5fc9e7
 static auto
 from_ascii(const char* str, size_t len)
 {
@@ -143,16 +62,8 @@
   return label;
 }
 
-<<<<<<< HEAD
 KeyRecord
-KeyRecord::from_base_key(CipherSuite suite, KeyID key_id, input_bytes base_key)
-=======
-KeyAndSalt
-KeyAndSalt::from_base_key(CipherSuite suite,
-                          KeyID key_id,
-                          KeyUsage usage,
-                          input_bytes base_key)
->>>>>>> cd5fc9e7
+KeyRecord::from_base_key(CipherSuite suite, KeyID key_id, KeyUsage usage, input_bytes base_key)
 {
   auto key_size = cipher_key_size(suite);
   auto nonce_size = cipher_nonce_size(suite);
@@ -165,11 +76,7 @@
   auto key = hkdf_expand(suite, secret, key_label, key_size);
   auto salt = hkdf_expand(suite, secret, salt_label, nonce_size);
 
-<<<<<<< HEAD
-  return KeyRecord{ key, salt, 0 };
-=======
   return KeyAndSalt{ key, salt, usage, 0 };
->>>>>>> cd5fc9e7
 }
 
 ///
@@ -186,7 +93,6 @@
 void
 Context::add_key(KeyID key_id, KeyUsage usage, input_bytes base_key)
 {
-<<<<<<< HEAD
   keys.emplace(key_id, KeyRecord::from_base_key(suite, key_id, base_key));
 }
 
@@ -215,10 +121,6 @@
   aad.append(header.encoded());
   aad.append(metadata);
   return aad;
-=======
-  ContextBase::add_key(key_id, usage, base_key);
-  counters.emplace(key_id, 0);
->>>>>>> cd5fc9e7
 }
 
 output_bytes
@@ -368,14 +270,9 @@
   const auto header = Header::parse(ciphertext);
   const auto inner_ciphertext = ciphertext.subspan(header.size());
 
-<<<<<<< HEAD
   ensure_key(header.key_id);
   return Context::unprotect_inner(
     header, plaintext, inner_ciphertext, metadata);
-=======
-  ensure_key(header.key_id, KeyUsage::unprotect);
-  return ContextBase::unprotect(header, plaintext, inner_ciphertext, metadata);
->>>>>>> cd5fc9e7
 }
 
 MLSContext::EpochKeys::EpochKeys(MLSContext::EpochID full_epoch_in,
