#include <sframe/sframe.h>

#include "crypto.h"
#include "header.h"

#include <algorithm>
#include <array>
#include <iomanip>
#include <iostream>
#include <stdexcept>
#include <tuple>

namespace sframe {

std::ostream&
operator<<(std::ostream& str, const input_bytes data)
{
  str.flags(std::ios::hex);
  for (const auto& byte : data) {
    str << std::setw(2) << std::setfill('0') << int(byte);
  }
  return str;
}

///
/// Errors
///

unsupported_ciphersuite_error::unsupported_ciphersuite_error()
  : std::runtime_error("Unsupported ciphersuite")
{
}

authentication_error::authentication_error()
  : std::runtime_error("AEAD authentication failure")
{
}

///
/// ContextBase
///

<<<<<<< HEAD
Context::Context(CipherSuite suite_in)
  : SFrame(suite_in)
{
}
=======
ContextBase::ContextBase(CipherSuite suite_in)
  : suite(suite_in)
{
}

ContextBase::~ContextBase() = default;

void
ContextBase::add_key(KeyID key_id, const bytes& base_key)
{
  keys.emplace(key_id, KeyAndSalt::from_base_key(suite, base_key));
}

static bytes
form_nonce(Counter ctr, const bytes& salt)
{
  auto nonce = salt;
  for (size_t i = 0; i < sizeof(ctr); i++) {
    nonce[nonce.size() - i - 1] ^= uint8_t(ctr >> (8 * i));
  }

  return nonce;
}

output_bytes
ContextBase::protect(const Header& header,
                     output_bytes ciphertext,
                     input_bytes plaintext)
{
  if (ciphertext.size() < plaintext.size() + overhead(suite)) {
    throw buffer_too_small_error("Ciphertext too small for cipher overhead");
  }

  const auto& key_and_salt = keys.at(header.key_id);
  const auto aad = header.encoded();
  const auto nonce = form_nonce(header.counter, key_and_salt.salt);
  return seal(suite, key_and_salt.key, nonce, ciphertext, aad, plaintext);
}

output_bytes
ContextBase::unprotect(const Header& header,
                       output_bytes plaintext,
                       input_bytes ciphertext)
{
  if (ciphertext.size() < overhead(suite)) {
    throw buffer_too_small_error("Ciphertext too small for cipher overhead");
  }

  if (plaintext.size() < ciphertext.size() - overhead(suite)) {
    throw buffer_too_small_error("Plaintext too small for decrypted value");
  }

  const auto& key_and_salt = keys.at(header.key_id);
  const auto aad = header.encoded();
  const auto nonce = form_nonce(header.counter, key_and_salt.salt);
  return open(suite, key_and_salt.key, nonce, plaintext, aad, ciphertext);
}
>>>>>>> 2a34e957

static const bytes sframe_label{
  0x53, 0x46, 0x72, 0x61, 0x6d, 0x65, 0x31, 0x30 // "ContextBase10"
};
static const bytes sframe_key_label{ 0x6b, 0x65, 0x79 };        // "key"
static const bytes sframe_salt_label{ 0x73, 0x61, 0x6c, 0x74 }; // "salt"

static const bytes sframe_ctr_label{
  // "ContextBase10 AES CM AEAD"
  0x53, 0x46, 0x72, 0x61, 0x6d, 0x65, 0x31, 0x30, 0x20, 0x41,
  0x45, 0x53, 0x20, 0x43, 0x4d, 0x20, 0x41, 0x45, 0x41, 0x44,
};
static const bytes sframe_enc_label{ 0x65, 0x6e, 0x63 };        // "enc"
static const bytes sframe_auth_label{ 0x61, 0x75, 0x74, 0x68 }; // "auth"

ContextBase::KeyAndSalt
ContextBase::KeyAndSalt::from_base_key(CipherSuite suite, const bytes& base_key)
{
  auto key_size = cipher_key_size(suite);
  auto nonce_size = cipher_nonce_size(suite);
  auto hash_size = cipher_digest_size(suite);

  auto secret = hkdf_extract(suite, sframe_label, base_key);
  auto key = hkdf_expand(suite, secret, sframe_key_label, key_size);
  auto salt = hkdf_expand(suite, secret, sframe_salt_label, nonce_size);

  // If using CTR+HMAC, set key = enc_key || auth_key
  if (suite == CipherSuite::AES_CM_128_HMAC_SHA256_4 ||
      suite == CipherSuite::AES_CM_128_HMAC_SHA256_8) {
    secret = hkdf_extract(suite, sframe_ctr_label, key);

    auto main_key = key;
    auto enc_key = hkdf_expand(suite, secret, sframe_enc_label, key_size);
    auto auth_key = hkdf_expand(suite, secret, sframe_auth_label, hash_size);

    key = enc_key;
    key.insert(key.end(), auth_key.begin(), auth_key.end());
  }

  return KeyAndSalt{ key, salt, 0 };
}

///
/// Context
///

Context::Context(CipherSuite suite_in)
  : ContextBase(suite_in)
{
}

<<<<<<< HEAD
SFrame::SFrame(CipherSuite suite_in)
  : suite(suite_in)
{
}

SFrame::~SFrame() = default;
=======
Context::~Context() = default;
>>>>>>> 2a34e957

void
Context::add_key(KeyID key_id, const bytes& base_key)
{
  ContextBase::add_key(key_id, base_key);
  counters.emplace(key_id, 0);
}

output_bytes
Context::protect(KeyID key_id, output_bytes ciphertext, input_bytes plaintext)
{
  const auto counter = counters.at(key_id);
  counters.at(key_id) += 1;

  const auto header = Header{ key_id, counter };
  const auto aad = header.encoded();
  if (ciphertext.size() < aad.size()) {
    throw buffer_too_small_error("Ciphertext too small for SFrame header");
  }

  std::copy(aad.begin(), aad.end(), ciphertext.begin());
  auto inner_ciphertext = ciphertext.subspan(aad.size());
  auto final_ciphertext =
    ContextBase::protect(header, inner_ciphertext, plaintext);
  return ciphertext.subspan(0, aad.size() + final_ciphertext.size());
}

output_bytes
Context::unprotect(output_bytes plaintext, input_bytes ciphertext)
{
  const auto header = Header::parse(ciphertext);
  const auto inner_ciphertext = ciphertext.subspan(header.size());
  return ContextBase::unprotect(header, plaintext, inner_ciphertext);
}

///
/// MLSContext
///

MLSContext::MLSContext(CipherSuite suite_in, size_t epoch_bits_in)
  : Context(suite_in)
  , epoch_bits(epoch_bits_in)
  , epoch_mask((size_t(1) << epoch_bits_in) - 1)
  , epoch_cache(size_t(1) << epoch_bits_in)
{
  std::for_each(epoch_cache.begin(),
                epoch_cache.end(),
                [&](std::unique_ptr<EpochKeys>& ptr) { ptr.reset(nullptr); });
}

void
MLSContext::add_epoch(EpochID epoch_id, const bytes& sframe_epoch_secret)
{
  add_epoch(epoch_id, sframe_epoch_secret, 0);
}

void
MLSContext::add_epoch(EpochID epoch_id,
                      const bytes& sframe_epoch_secret,
                      size_t sender_bits)
{
  auto epoch_index = epoch_id & epoch_mask;
  auto& epoch = epoch_cache.at(epoch_index);

  if (epoch) {
    purge_epoch(epoch->full_epoch);
  }

  epoch.reset(
    new EpochKeys(epoch_id, sframe_epoch_secret, epoch_bits, sender_bits));
}

void
MLSContext::purge_before(EpochID keeper)
{
  for (auto& ptr : epoch_cache) {
    if (ptr && ptr->full_epoch < keeper) {
      purge_epoch(ptr->full_epoch);
      ptr.reset(nullptr);
    }
  }
}

output_bytes
MLSContext::protect(EpochID epoch_id,
                    SenderID sender_id,
                    output_bytes ciphertext,
                    input_bytes plaintext)
{
  return protect(epoch_id, sender_id, 0, ciphertext, plaintext);
}

output_bytes
MLSContext::protect(EpochID epoch_id,
                    SenderID sender_id,
                    ContextID context_id,
                    output_bytes ciphertext,
                    input_bytes plaintext)
{
  auto key_id = form_key_id(epoch_id, sender_id, context_id);
  ensure_key(key_id);
  return Context::protect(key_id, ciphertext, plaintext);
}

output_bytes
MLSContext::unprotect(output_bytes plaintext, input_bytes ciphertext)
{
  const auto header = Header::parse(ciphertext);
  const auto inner_ciphertext = ciphertext.subspan(header.size());

  ensure_key(header.key_id);
  return ContextBase::unprotect(header, plaintext, inner_ciphertext);
}

MLSContext::EpochKeys::EpochKeys(MLSContext::EpochID full_epoch_in,
                                 bytes sframe_epoch_secret_in,
                                 size_t epoch_bits,
                                 size_t sender_bits_in)
  : full_epoch(full_epoch_in)
  , sframe_epoch_secret(std::move(sframe_epoch_secret_in))
  , sender_bits(sender_bits_in)
<<<<<<< HEAD
{
}

SFrame::KeyState&
MLSContext::EpochKeys::get(CipherSuite ciphersuite, SenderID sender_id)
=======
>>>>>>> 2a34e957
{
  static constexpr uint64_t one = 1;
  static constexpr size_t key_id_bits = 64;

  if (sender_bits > key_id_bits - epoch_bits) {
    throw invalid_parameter_error("Sender ID field too large");
  }

  // XXX(RLB) We use 0 as a signifier that the sender takes the rest of the key
  // ID, and context IDs are not allowed.  This would be more explicit if we
  // used std::optional, but would require more modern C++.
  if (sender_bits == 0) {
    sender_bits = key_id_bits - epoch_bits;
  }

  context_bits = key_id_bits - sender_bits - epoch_bits;
  max_sender_id = (one << (sender_bits + 1)) - 1;
  max_context_id = (one << (context_bits + 1)) - 1;
}

bytes
MLSContext::EpochKeys::base_key(CipherSuite ciphersuite,
                                SenderID sender_id) const
{
  auto hash_size = cipher_digest_size(ciphersuite);
  auto enc_sender_id = bytes(8);
  encode_uint(sender_id, enc_sender_id);

  return hkdf_expand(
    ciphersuite, sframe_epoch_secret, enc_sender_id, hash_size);
}

void
MLSContext::purge_epoch(EpochID epoch_id)
{
  const auto drop_bits = epoch_id & epoch_bits;

  // Remove keys for this epoch
  for (auto i = keys.begin(); i != keys.end();) {
    if ((i->first & epoch_bits) == drop_bits) {
      i = keys.erase(i);
    } else {
      ++i;
    }
  }

  // Remove counters for this epoch
  for (auto i = counters.begin(); i != counters.end();) {
    if ((i->first & epoch_bits) == drop_bits) {
      i = counters.erase(i);
    } else {
      ++i;
    }
  }
}

KeyID
MLSContext::form_key_id(EpochID epoch_id,
                        SenderID sender_id,
                        ContextID context_id) const
{
  auto epoch_index = epoch_id & epoch_mask;
  auto& epoch = epoch_cache.at(epoch_index);
  if (!epoch) {
    throw invalid_parameter_error(
      "Unknown epoch. epoch_index: " + std::to_string(epoch_index) +
      ", sender_id:" + std::to_string(sender_id));
  }

  if (sender_id > epoch->max_sender_id) {
    throw invalid_parameter_error("Sender ID overflow");
  }

  if (context_id > epoch->max_context_id) {
    throw invalid_parameter_error("Context ID overflow");
  }

  auto sender_part = uint64_t(sender_id) << epoch_bits;
  auto context_part = uint64_t(0);
  if (epoch->context_bits > 0) {
    context_part = uint64_t(context_id) << (epoch_bits + epoch->sender_bits);
  }

  return KeyID(context_part | sender_part | epoch_index);
}

void
MLSContext::ensure_key(KeyID key_id)
{
  // If the required key already exists, we are done
  const auto epoch_index = key_id & epoch_mask;
  auto& epoch = epoch_cache.at(epoch_index);
  if (!epoch) {
    throw invalid_parameter_error("Unknown epoch: " +
                                  std::to_string(epoch_index));
  }

  if (keys.count(key_id) > 0) {
    return;
  }

  // Otherwise, derive a key and implant it
  const auto sender_id = key_id >> epoch_bits;
  Context::add_key(key_id, epoch->base_key(suite, sender_id));
  return;
}

} // namespace sframe<|MERGE_RESOLUTION|>--- conflicted
+++ resolved
@@ -40,12 +40,6 @@
 /// ContextBase
 ///
 
-<<<<<<< HEAD
-Context::Context(CipherSuite suite_in)
-  : SFrame(suite_in)
-{
-}
-=======
 ContextBase::ContextBase(CipherSuite suite_in)
   : suite(suite_in)
 {
@@ -103,7 +97,6 @@
   const auto nonce = form_nonce(header.counter, key_and_salt.salt);
   return open(suite, key_and_salt.key, nonce, plaintext, aad, ciphertext);
 }
->>>>>>> 2a34e957
 
 static const bytes sframe_label{
   0x53, 0x46, 0x72, 0x61, 0x6d, 0x65, 0x31, 0x30 // "ContextBase10"
@@ -155,16 +148,7 @@
 {
 }
 
-<<<<<<< HEAD
-SFrame::SFrame(CipherSuite suite_in)
-  : suite(suite_in)
-{
-}
-
-SFrame::~SFrame() = default;
-=======
 Context::~Context() = default;
->>>>>>> 2a34e957
 
 void
 Context::add_key(KeyID key_id, const bytes& base_key)
@@ -286,14 +270,6 @@
   : full_epoch(full_epoch_in)
   , sframe_epoch_secret(std::move(sframe_epoch_secret_in))
   , sender_bits(sender_bits_in)
-<<<<<<< HEAD
-{
-}
-
-SFrame::KeyState&
-MLSContext::EpochKeys::get(CipherSuite ciphersuite, SenderID sender_id)
-=======
->>>>>>> 2a34e957
 {
   static constexpr uint64_t one = 1;
   static constexpr size_t key_id_bits = 64;
