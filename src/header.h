--- conflicted
+++ resolved
@@ -8,7 +8,6 @@
 void
 encode_uint(uint64_t val, output_bytes buffer);
 
-<<<<<<< HEAD
 struct Header
 {
   const KeyID key_id;
@@ -23,6 +22,4 @@
   static constexpr size_t max_size = 1 + 8 + 8;
 };
 
-=======
->>>>>>> 2a34e957
 } // namespace sframe